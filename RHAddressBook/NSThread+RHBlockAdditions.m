--- conflicted
+++ resolved
@@ -71,8 +71,4 @@
 
 
 //include an implementation in this file so we don't have to use -load_all for this category to be included in a static lib
-<<<<<<< HEAD
-@interface RHFixCategoryBugClassRHBA : NSObject  @end @implementation RHFixCategoryBugClassRHBA @end
-=======
 @interface RHFixCategoryBugClassRHBA : NSObject @end @implementation RHFixCategoryBugClassRHBA @end
->>>>>>> 46380300
