--- conflicted
+++ resolved
@@ -128,13 +128,9 @@
             if (!_addressBook){
                 //bail
                 RHErrorLog(@"Error: Failed to create RHAddressBookSharedServices instance. Underlying ABAddressBookCreateWithOptions() failed with error: %@", errorRef);
-<<<<<<< HEAD
-                if (errorRef) CFRelease(errorRef);
-=======
 
                 [_addressBookThread cancel];
                 arc_release_nil(_addressBookThread);
->>>>>>> 46380300
                 
                 return self;
             }
