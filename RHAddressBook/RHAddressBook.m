//
//  RHAddressBook.m
//  RHAddressBook
//
//  Created by Richard Heard on 11/11/11.
//  Copyright (c) 2011 Richard Heard. All rights reserved.
//
//  Redistribution and use in source and binary forms, with or without
//  modification, are permitted provided that the following conditions
//  are met:
//  1. Redistributions of source code must retain the above copyright
//  notice, this list of conditions and the following disclaimer.
//  2. Redistributions in binary form must reproduce the above copyright
//  notice, this list of conditions and the following disclaimer in the
//  documentation and/or other materials provided with the distribution.
//  3. The name of the author may not be used to endorse or promote products
//  derived from this software without specific prior written permission.
//
//  THIS SOFTWARE IS PROVIDED BY THE AUTHOR ``AS IS'' AND ANY EXPRESS OR
//  IMPLIED WARRANTIES, INCLUDING, BUT NOT LIMITED TO, THE IMPLIED WARRANTIES
//  OF MERCHANTABILITY AND FITNESS FOR A PARTICULAR PURPOSE ARE DISCLAIMED.
//  IN NO EVENT SHALL THE AUTHOR BE LIABLE FOR ANY DIRECT, INDIRECT,
//  INCIDENTAL, SPECIAL, EXEMPLARY, OR CONSEQUENTIAL DAMAGES (INCLUDING, BUT
//  NOT LIMITED TO, PROCUREMENT OF SUBSTITUTE GOODS OR SERVICES; LOSS OF USE,
//  DATA, OR PROFITS; OR BUSINESS INTERRUPTION) HOWEVER CAUSED AND ON ANY
//  THEORY OF LIABILITY, WHETHER IN CONTRACT, STRICT LIABILITY, OR TORT
//  (INCLUDING NEGLIGENCE OR OTHERWISE) ARISING IN ANY WAY OUT OF THE USE OF
//  THIS SOFTWARE, EVEN IF ADVISED OF THE POSSIBILITY OF SUCH DAMAGE.
//

#import "RHAddressBook.h"

#import "RHRecord.h"
#import "RHRecord_Private.h"

#import "RHSource.h"
#import "RHGroup.h"
#import "RHPerson.h"
#import "RHAddressBookSharedServices.h"

#if RH_AB_INCLUDE_GEOCODING
#import "RHAddressBookGeoResult.h"
#endif //end Geocoding

#import "NSThread+RHBlockAdditions.h"
#import "RHAddressBookThreadMain.h"
#import "RHAddressBook_private.h"

#define USE_REF_MAP 1
#define USE_PERSON_ID_MAP 1

NSString * const RHAddressBookExternalChangeNotification = @"RHAddressBookExternalChangeNotification";

#if RH_AB_INCLUDE_GEOCODING
NSString * const RHAddressBookPersonAddressGeocodeCompleted = @"RHAddressBookPersonAddressGeocodeCompleted";
#endif //end Geocoding

NSString * const RHAddressBookDispatchQueueIdentifier = @"RHAddressBookDispatchQueueIdentifier";

//dispatch sync addressbook queue helper
void rh_dispatch_sync_for_addressbook(RHAddressBook *addressbook, dispatch_block_t block) {
    if (rh_dispatch_is_current_queue_for_addressbook(addressbook)){
        block();
    } else {
        dispatch_sync(addressbook.addressBookQueue, block);
    }
}

//determine if the current queue is correct for the specified addressbook
BOOL rh_dispatch_is_current_queue_for_addressbook(RHAddressBook *addressBook){
#if __IPHONE_OS_VERSION_MAX_ALLOWED >= 50000
    if (dispatch_get_specific != NULL){
        void *context = dispatch_get_specific(&RHAddressBookDispatchQueueIdentifier);
        return context == addressBook;
    } else {
#endif //end iOS5+
        return dispatch_get_current_queue() == addressBook.addressBookQueue;
#if __IPHONE_OS_VERSION_MAX_ALLOWED >= 50000
    }
#endif //end iOS5+
    
}


//private
@interface RHAddressBook ()
-(NSArray*)sourcesForABRecordRefs:(CFArrayRef)sourceRefs; //bulk performer
-(NSArray*)groupsForABRecordRefs:(CFArrayRef)groupRefs; //bulk performer
-(NSArray*)peopleForABRecordRefs:(CFArrayRef)peopleRefs; //bulk performer

-(void)addressBookExternallyChanged:(NSNotification*)notification; //notification on external changes. (revert if no local changes so always up-to-date)

#if USE_PERSON_ID_MAP
-(void)rebuildPersonIDToRecordMap:(BOOL)waitUntilDone;
#endif

@end

@implementation RHAddressBook {
    
    __unsafe_unretained RHAddressBookSharedServices *_sharedServices; //weak, single instance
    
    ABAddressBookRef _addressBookRef;
    dispatch_queue_t _addressBookQueue; //do all work on the same queue. ABAddressBook is not thread safe. :(
    
    //cache sets, (if a record subclass is alive and associated with the current addressbook we maintain a weak pointer to it in one of the below sets)
    NSMutableSet *_sources; //set of RHSource objects, non retaining, weak references
    NSMutableSet *_groups;  //set of RHGroup objects, non retaining, weak references
    NSMutableSet *_people;  //set of RHPerson objects, non retaining weak references
    
    /*
     Basic weakly linked cache implementation:
     Whenever objects are requested, we do a real time query of the current addressbookRef. 
     For all the refs we get back from the query, we pass through the corresponding *forRef: method.
     This method, if it finds an entry in the cache returns a [retain] autorelease] version so as to persist the object for at-least the next cycle.
     If it does not find and entry in the cache a new object of correct type in created and added to the cache weakly.
     This object is then returned autoreleased to the user.
     
     Whenever a RHRecord subclass in created, it checks in with its associated addressBook which stores in its cache a weak pointer to the object.
     Whenever a RHRecord subclass is dealloc'd, it checks out with its associated addressBook which removes its weak pointer from the cache set.

     RHRecord objects strongly link their corresponding addressbook for their entire life.
     
     This system means that objects are persisted for the client between sessions if the client is holding onto an instance of them, 
     while also ensuring that unused instances are dealloc'd quickly.
     
     Finally, while you hold onto an RHRecord object you are also keeping the corresponding addressbook alive.
     (We need to do this because various methods associated with RHRecord subclasses use their associated 
     addressbook for functionality that would break if the addressbook went away)
     
     */
    
#if USE_REF_MAP
    //ref to record weak map. (we maintain this for faster access directly to RHRecord objects)
    CFMutableDictionaryRef _refToRecordMap;

#endif

#if USE_PERSON_ID_MAP
    //further optimizations specifically for looking up RHPerson records based on recordID
    CFMutableDictionaryRef _personIDToRecordMap;

#endif
    
    
}


-(id)init{
    self = [super init];
    if (self){
        
        //do all our work on a single sync queue.
        _addressBookQueue = dispatch_queue_create([[NSString stringWithFormat:@"RHAddressBookQueue for instance %p", self] UTF8String], DISPATCH_QUEUE_SERIAL);
        
        //ios5+ set our queues abcontext to self
#if __IPHONE_OS_VERSION_MAX_ALLOWED >= 50000
        if (dispatch_queue_set_specific != NULL){
            dispatch_queue_set_specific(_addressBookQueue, &RHAddressBookDispatchQueueIdentifier, self, NULL);
        }
#endif
        
        _sharedServices = [RHAddressBookSharedServices sharedInstance]; //pointer to singleton (this causes the geo cache to be rebuilt if needed)
        
        //setup
        
#if __IPHONE_OS_VERSION_MAX_ALLOWED >= 60000
        if (ABAddressBookCreateWithOptions != NULL){
            __block CFErrorRef errorRef = NULL;
            rh_dispatch_sync_for_addressbook(self, ^{
                _addressBookRef = ABAddressBookCreateWithOptions(nil, &errorRef);
            });
            
            if (!_addressBookRef){
                //bail
                RHErrorLog(@"Error: Failed to create RHAddressBook instance. Underlying ABAddressBookCreateWithOptions() failed with error: %@", errorRef);
                if (errorRef) CFRelease(errorRef);
                arc_release_nil(self);
            
                return nil;
            }
            
        } else {
#endif //end iOS6+
            
<<<<<<< HEAD
#pragma clang diagnostic push
#pragma clang diagnostic ignored "-Wdeprecated-declarations"
            [_addressBookThread rh_performBlock:^{
                _addressBookRef = ABAddressBookCreate();
            }];
#pragma clang diagnostic pop
=======
            rh_dispatch_sync_for_addressbook(self, ^{
                _addressBookRef = ABAddressBookCreate();
            });
>>>>>>> 79265c49
            
#if __IPHONE_OS_VERSION_MAX_ALLOWED >= 60000
        }
#endif //end iOS6+
        
        rh_dispatch_sync_for_addressbook(self, ^{
            //weak linking mutable sets
            _sources = (__bridge_transfer NSMutableSet *)CFSetCreateMutable(NULL, 0, NULL);
            _groups = (__bridge_transfer NSMutableSet *)CFSetCreateMutable(NULL, 0, NULL);
            _people = (__bridge_transfer NSMutableSet *)CFSetCreateMutable(NULL, 0, NULL);
            
#if USE_REF_MAP
            _refToRecordMap = CFDictionaryCreateMutable(nil, 0, NULL, NULL); //weak for both keys and values
#endif
            
#if USE_PERSON_ID_MAP            
            _personIDToRecordMap = CFDictionaryCreateMutable(nil, 0, &kCFTypeDictionaryKeyCallBacks, NULL); //weak for both keys and values
#endif
        });
        
        //subscribe to external change notifications
        [[NSNotificationCenter defaultCenter] addObserver:self selector:@selector(addressBookExternallyChanged:) name:RHAddressBookExternalChangeNotification object:nil];
        
    }
    
    return self;
}

-(void)dealloc{

    [[NSNotificationCenter defaultCenter] removeObserver:self];

    dispatch_release(_addressBookQueue); _addressBookQueue = NULL;
    
    _sharedServices = nil; //just throw away our pointer (its a singleton)

    if (_addressBookRef) CFRelease(_addressBookRef); _addressBookRef = NULL;
    
    arc_release_nil(_sources);
    arc_release_nil(_groups);
    arc_release_nil(_people);
    
#if USE_REF_MAP
    if (_refToRecordMap) CFRelease(_refToRecordMap); _refToRecordMap = NULL;
#endif
    
#if USE_PERSON_ID_MAP
    if (_personIDToRecordMap) CFRelease(_personIDToRecordMap); _personIDToRecordMap = NULL;
#endif

    arc_super_dealloc();
}


#pragma mark - authorization

+(RHAuthorizationStatus)authorizationStatus{
#if __IPHONE_OS_VERSION_MAX_ALLOWED >= 60000
    if (ABAddressBookGetAuthorizationStatus != NULL){
        ABAuthorizationStatus status = ABAddressBookGetAuthorizationStatus();
        switch (status) {
            case kABAuthorizationStatusNotDetermined: return RHAuthorizationStatusNotDetermined;
            case kABAuthorizationStatusRestricted: return RHAuthorizationStatusRestricted;
            case kABAuthorizationStatusDenied: return RHAuthorizationStatusDenied;
            case kABAuthorizationStatusAuthorized: return RHAuthorizationStatusAuthorized;
        }
    }
#endif //end iOS6+
    
    //Pre iOS6, always return authorized
    return RHAuthorizationStatusAuthorized;
}

-(void)requestAuthorizationWithCompletion:(void (^)(bool granted, NSError* error))completion{
    completion = (__bridge id)Block_copy((__bridge void *)completion);
    
#if __IPHONE_OS_VERSION_MAX_ALLOWED >= 60000
    
    if (ABAddressBookRequestAccessWithCompletion != NULL){
        
        [self performAddressBookAction:^(ABAddressBookRef addressBookRef) {

            ABAddressBookRequestAccessWithCompletion(addressBookRef, ^(bool granted, CFErrorRef error) {
                completion(granted, (__bridge NSError*)error);
                if (error) CFRelease(error);
                Block_release((__bridge void *)completion);
            });
         
        } waitUntilDone:YES];
        
        return; //if we were able to call ABAddressBookRequestAccessWithCompletion
    }
    
#endif //end iOS6+

    //else, run the completion block async (access is always allowed pre iOS6)
    dispatch_async(dispatch_get_main_queue(), ^{
        completion(YES, nil);
        Block_release((__bridge void *)completion);
    });
}


#pragma mark - threads

-(void)performAddressBookAction:(void (^)(ABAddressBookRef addressBookRef))actionBlock waitUntilDone:(BOOL)wait{
    if (_addressBookRef) CFRetain(_addressBookRef);
    dispatch_block_t performBlock = ^{
        actionBlock(_addressBookRef);
        if (_addressBookRef) CFRelease(_addressBookRef);
    };
    
    if (wait){
        rh_dispatch_sync_for_addressbook(self, performBlock);
    } else {
        dispatch_async(_addressBookQueue, performBlock);
    }
}


#pragma mark - access - sources

-(NSArray*)sources{
    __block NSArray *result = nil;
    rh_dispatch_sync_for_addressbook(self, ^{
        CFArrayRef sourceRefs = ABAddressBookCopyArrayOfAllSources(_addressBookRef);
        if (sourceRefs){
            result = arc_retain([self sourcesForABRecordRefs:sourceRefs]);
            if (sourceRefs) CFRelease(sourceRefs);
        }
    });
    return arc_autorelease(result);
}

-(RHSource*)defaultSource{
    __block RHSource* source = nil;
    rh_dispatch_sync_for_addressbook(self, ^{
        ABRecordRef sourceRef = ABAddressBookCopyDefaultSource(_addressBookRef);
        source = arc_retain([self sourceForABRecordRef:sourceRef]);
        if (sourceRef) CFRelease(sourceRef);
    });
    return arc_autorelease(source);
}

-(RHSource*)sourceForABRecordRef:(ABRecordRef)sourceRef{

    if (sourceRef == NULL) return nil; //bail
    
    //if we find the exact ref in the current cache its safe to return that object, however its not save to add a ref directly if not found, instead we use the recordID
    // (this allows us to return not yet saved, newly created objects that have invalid RecordIDs without breaking the multiple ab barrier)
    // these not yet saved objects are added to the cache via the weak record check in / out system when they are created / dealloc'd

    
#if USE_REF_MAP
    
    //look for an exact match using recordRef
    __block RHSource *source = nil;
    rh_dispatch_sync_for_addressbook(self, ^{
        id mapSource = CFDictionaryGetValue(_refToRecordMap, sourceRef);
        if ([mapSource isKindOfClass:[RHSource class]]){
            source = arc_retain(mapSource);
        }
    });

    if (source) return arc_autorelease(source);
    
#else
    
    //search for an exact match using recordRef
    __block RHSource *source = nil;
    rh_dispatch_sync_for_addressbook(self, ^{
        //look in the cache
        for (RHSource *entry in _sources) {
            //compare using ref
            if (sourceRef == entry.recordRef){
                source = arc_retain(entry);
                break;
            }
        }
    });
    
    if (source) return arc_autorelease(source);
    
#endif
    
    //get the sourceID
    __block ABRecordID sourceID = kABRecordInvalidID;
    rh_dispatch_sync_for_addressbook(self, ^{
        sourceID = ABRecordGetRecordID(sourceRef);
    });
    
    if (sourceID == kABRecordInvalidID) return nil; //bail

    
    //search for the actual source
    rh_dispatch_sync_for_addressbook(self, ^{
        
        //look in the cache
        for (RHSource *entry in _sources) {
            //compare using ID not ref
            if (sourceID == entry.recordID){
                source = arc_retain(entry);
                break;
            }
        }
        
        //if not in the cache, create and add a new one
        if (! source){
            //we don't use the sourceRef directly so as to ensure we are using the correct _addressBook
            ABRecordRef sourceRef = ABAddressBookGetSourceWithRecordID(_addressBookRef, sourceID);
            
            if (sourceRef){
                source = [[RHSource alloc] initWithAddressBook:self recordRef:sourceRef];
                //the record will check in with the addressbook, so its automatically added to the cache and available for future calls..
            }
        }
            
    });
    if (!source) RHLog(@"Source lookup miss");
    return arc_autorelease(source);
}

-(NSArray*)sourcesForABRecordRefs:(CFArrayRef)sourceRefs{
    if (!sourceRefs) return nil;
    CFRetain(sourceRefs);
    NSMutableArray *sources = [NSMutableArray array];
    
    rh_dispatch_sync_for_addressbook(self, ^{
        
        for (CFIndex i = 0; i < CFArrayGetCount(sourceRefs); i++) {
            ABRecordRef sourceRef = CFArrayGetValueAtIndex(sourceRefs, i);
            
            RHSource *source = [self sourceForABRecordRef:sourceRef];
            if (source) [sources addObject:source];
        }
    });
    CFRelease(sourceRefs);
    return [NSArray arrayWithArray:sources];
}

-(RHSource*)sourceForABRecordID:(ABRecordID)sourceID{
    __block ABRecordRef recordRef = NULL;
    
    rh_dispatch_sync_for_addressbook(self, ^{
        recordRef = ABAddressBookGetSourceWithRecordID(_addressBookRef, sourceID);
    });
    
    return [self sourceForABRecordRef:recordRef];
}


#pragma mark - access - groups

-(NSArray*)groups{
    __block NSArray *result = nil;
    rh_dispatch_sync_for_addressbook(self, ^{
        CFArrayRef groupRefs = ABAddressBookCopyArrayOfAllGroups(_addressBookRef);
        if (groupRefs){
            result = arc_retain([self groupsForABRecordRefs:groupRefs]);
            CFRelease(groupRefs);
        }
    });
    return arc_autorelease(result);
}

-(long)numberOfGroups{
    __block long result = 0;
    rh_dispatch_sync_for_addressbook(self, ^{
        result = ABAddressBookGetGroupCount(_addressBookRef);
    });
    return result;
}

-(NSArray*)groupsInSource:(RHSource*)source{
    __block NSArray *result = nil;
    rh_dispatch_sync_for_addressbook(self, ^{
        CFArrayRef groupRefs = ABAddressBookCopyArrayOfAllGroupsInSource(_addressBookRef, source.recordRef);
        if (groupRefs){
            result = arc_retain([self groupsForABRecordRefs:groupRefs]);
            CFRelease(groupRefs);
        }
    });
    return arc_autorelease(result);
}

-(RHGroup*)groupForABRecordRef:(ABRecordRef)groupRef{
    
    if (groupRef == NULL) return nil; //bail
    
    //if we find the exact ref in the current cache its safe to return that object, however its not save to add a ref directly if not found, instead we use the recordID
    // (this allows us to return not yet saved, newly created objects that have invalid RecordIDs without breaking the multiple ab barrier)
    // these not yet saved objects are added to the cache via the weak record check in / out system when they are created / dealloc'd

    
#if USE_REF_MAP

    //look for an exact match using recordRef
    __block RHGroup *group = nil;
    rh_dispatch_sync_for_addressbook(self, ^{
        id mapGroup = CFDictionaryGetValue(_refToRecordMap, groupRef);
        if ([mapGroup isKindOfClass:[RHGroup class]]){
            group = arc_retain(mapGroup);
        }
    });
    
    if (group) return arc_autorelease(group);

#else
    
    //search for an exact match using recordRef
    __block RHGroup *group = nil;
    rh_dispatch_sync_for_addressbook(self, ^{
        //look in the cache
        for (RHGroup *entry in _groups) {
            //compare using ref
            if (groupRef == entry.recordRef){
                group = arc_retain(entry);
                break;
            }
        }
    });
    
    if (group) return arc_autorelease(group);

#endif
    
    //if no direct match found, try using recordID
    __block ABRecordID groupID = kABRecordInvalidID;
    rh_dispatch_sync_for_addressbook(self, ^{
        groupID = ABRecordGetRecordID(groupRef);
    });
    
    //is valid ?
    if (groupID == kABRecordInvalidID) return nil; //invalid, (no further lookup possible, return nil)

    
    //search for the actual group via recordID
    rh_dispatch_sync_for_addressbook(self, ^{

        //look in the cache
        for (RHGroup *entry in _groups) {
            //compare using ID not ref
            if (groupID == entry.recordID){
                group = arc_retain(entry);
                break;
            }
        }

        //if not in the cache, create and add a new one
        if (! group){
            
            //we don't use the groupRef directly to ensure we are using the correct _addressBook
            __block ABRecordRef groupRef = ABAddressBookGetGroupWithRecordID(_addressBookRef, groupID);

            if (groupRef){
                group = [[RHGroup alloc] initWithAddressBook:self recordRef:groupRef];
                //the record will check in with the addressbook, so its automatically added to the cache and available for future calls..
            }
        }
        
    });
    
    return arc_autorelease(group);
}

-(NSArray*)groupsForABRecordRefs:(CFArrayRef)groupRefs{
    if (!groupRefs) return nil;

    NSMutableArray *groups = [NSMutableArray array];
    
    rh_dispatch_sync_for_addressbook(self, ^{
        
        for (CFIndex i = 0; i < CFArrayGetCount(groupRefs); i++) {
            ABRecordRef groupRef = CFArrayGetValueAtIndex(groupRefs, i);
            
            RHGroup *group = [self groupForABRecordRef:groupRef];
            if (group) [groups addObject:group];
        }
    });
    return [NSArray arrayWithArray:groups];
}

-(RHGroup*)groupForABRecordID:(ABRecordID)groupID{

    __block ABRecordRef recordRef = NULL;
    
    rh_dispatch_sync_for_addressbook(self, ^{
        recordRef = ABAddressBookGetGroupWithRecordID(_addressBookRef, groupID);
    });
    
    return [self groupForABRecordRef:recordRef];
}


#pragma mark - access - people

-(NSArray*)people{
    __block NSArray *result = nil;
    rh_dispatch_sync_for_addressbook(self, ^{
        CFArrayRef peopleRefs = ABAddressBookCopyArrayOfAllPeople(_addressBookRef);
        if (peopleRefs){
            result = arc_retain([self peopleForABRecordRefs:peopleRefs]);
            CFRelease(peopleRefs);
        }
    });
    return arc_autorelease(result);
}

-(long)numberOfPeople{
    __block long result = 0;
    rh_dispatch_sync_for_addressbook(self, ^{
        result = ABAddressBookGetPersonCount(_addressBookRef);
    });
    return result;
}

-(NSArray*)peopleOrderedBySortOrdering:(ABPersonSortOrdering)ordering{
    __block NSArray *result = nil;
    rh_dispatch_sync_for_addressbook(self, ^{
        
        CFArrayRef peopleRefs = ABAddressBookCopyArrayOfAllPeople(_addressBookRef);
        
        if (peopleRefs){
            CFMutableArrayRef mutablePeopleRefs = CFArrayCreateMutableCopy(kCFAllocatorDefault, CFArrayGetCount(peopleRefs), peopleRefs);
            if (mutablePeopleRefs){

                //sort 
                CFArraySortValues(mutablePeopleRefs, CFRangeMake(0, CFArrayGetCount(mutablePeopleRefs)), (CFComparatorFunction) ABPersonComparePeopleByName, (void*) ordering);
                result = arc_retain([self peopleForABRecordRefs:mutablePeopleRefs]);
                CFRelease(mutablePeopleRefs);
                
            }
            
            CFRelease(peopleRefs);
            
        }
    });
    
    return arc_autorelease(result);
}

-(NSArray*)peopleOrderedByUsersPreference{
    return [self peopleOrderedBySortOrdering:[RHAddressBook sortOrdering]];
}
-(NSArray*)peopleOrderedByFirstName{
    return [self peopleOrderedBySortOrdering:kABPersonSortByFirstName];
}
-(NSArray*)peopleOrderedByLastName{
    return [self peopleOrderedBySortOrdering:kABPersonSortByLastName];
}

-(NSArray*)peopleWithName:(NSString*)name{
    __block NSArray *result = nil;
    rh_dispatch_sync_for_addressbook(self, ^{
        CFArrayRef peopleRefs = ABAddressBookCopyPeopleWithName(_addressBookRef, (__bridge CFStringRef)name);
        if (peopleRefs) {
            result = arc_retain([self peopleForABRecordRefs:peopleRefs]);
            CFRelease(peopleRefs);
        }
    });
    return arc_autorelease(result);
}

-(RHPerson*)personForABRecordRef:(ABRecordRef)personRef{
    
    if (personRef == NULL) return nil; //bail
    
    //if we find the exact ref in the current cache its safe to return that object, however its not save to add a ref directly if not found, instead we use the recordID
    // (this allows us to return not yet saved, newly created objects that have invalid RecordIDs without breaking the multiple ab barrier)
    // these not yet saved objects are added to the cache via the weak record check in / out system when they are created / dealloc'd

    
#if USE_REF_MAP

    //look for an exact match using recordRef
    __block RHPerson *person = nil;
    rh_dispatch_sync_for_addressbook(self, ^{
        id mapPerson = CFDictionaryGetValue(_refToRecordMap, personRef);
        if ([mapPerson isKindOfClass:[RHPerson class]]){
            person = arc_retain(mapPerson);
        }
    });
    
    if (person) return arc_autorelease(person);
    
#else

    //search for an exact match using recordRef
    __block RHPerson *person = nil;
    rh_dispatch_sync_for_addressbook(self, ^{
        //look in the cache
        for (RHPerson *entry in _people) {
            //compare ref directly
            if (personRef == entry.recordRef){
                person = arc_retain(entry);
                break;
            }
        }
    });
    
    if (person) return arc_autorelease(person);
    
#endif
    
    //if exact matching failed, look using recordID;
    __block ABRecordID personID = kABRecordInvalidID;
    rh_dispatch_sync_for_addressbook(self, ^{
        personID = ABRecordGetRecordID(personRef);
    });
    
    //is valid ?
    if (personID == kABRecordInvalidID) return nil; //invalid, (no further lookup possible, return nil)
    
    
    //search for the actual person using recordID
    rh_dispatch_sync_for_addressbook(self, ^{

#if USE_PERSON_ID_MAP
        
        id mapPerson = CFDictionaryGetValue(_personIDToRecordMap, (__bridge const void *)([NSNumber numberWithInt:personID]));
        if (mapPerson) person = arc_retain(mapPerson);        
#else        
        //look in the cache
        for (RHPerson *entry in _people) {
            //compare using ID not ref
            if (personID == entry.recordID){
                person = arc_retain(entry);
                break;
            }
        }
        
#endif
        
        //if not in the cache, create and add a new one
        if (! person){
            
            //we don't use the personRef directly to ensure we are using the correct _addressBook
            __block ABRecordRef personRef = ABAddressBookGetPersonWithRecordID(_addressBookRef, personID);
            
            if (personRef){
                person = [[RHPerson alloc] initWithAddressBook:self recordRef:personRef];
                //the record will check in with the addressbook, so its automatically added to the cache and available for future calls..
            }
        }
        
    });
    
    return arc_autorelease(person);

}

-(NSArray*)peopleForABRecordRefs:(CFArrayRef)peopleRefs{
    if (!peopleRefs) return nil;

    NSMutableArray *people = [NSMutableArray array];

    rh_dispatch_sync_for_addressbook(self, ^{

        for (CFIndex i = 0; i < CFArrayGetCount(peopleRefs); i++) {
            ABRecordRef personRef = CFArrayGetValueAtIndex(peopleRefs, i);
            
            RHPerson *person = [self personForABRecordRef:personRef];
            if (person) [people addObject:person];
        }
    });
    return [NSArray arrayWithArray:people];
}

-(RHPerson*)personForABRecordID:(ABRecordID)personID{

    __block ABRecordRef recordRef = NULL;
    
    rh_dispatch_sync_for_addressbook(self, ^{
        recordRef = ABAddressBookGetPersonWithRecordID(_addressBookRef, personID);
    });
    
    return [self personForABRecordRef:recordRef];
}

#pragma mark - add
-(RHPerson*)newPersonInDefaultSource{
    RHPerson *newPerson = [RHPerson newPersonInSource:[self defaultSource]];
    [self addPerson:newPerson];
    return newPerson;
}

-(RHPerson*)newPersonInSource:(RHSource*)source{
    
    //make sure the passed source is actually associated with self
    if (self != source.addressBook) [NSException raise:NSInvalidArgumentException format:@"Error: RHSource object does not belong to this addressbook instance."];
    
    RHPerson *newPerson = [RHPerson newPersonInSource:source];
    [self addPerson:newPerson];
    return newPerson;
}

-(BOOL)addPerson:(RHPerson*)person{
    NSError *error = nil;
    BOOL result = [self addPerson:person error:&error];
    if (!result) {
        RHErrorLog(@"RHAddressBook: Error adding person: %@", error);
    }
    return result;
}

-(BOOL)addPerson:(RHPerson*)person error:(NSError**)error{
    if (!person){
        RHErrorLog(@"Error: Unable to add a nil RHPerson to the AddressBook.");
        return NO;
    }
    
    //check to make sure person has not already been added to another addressbook, if so bail;
    if (person.addressBook != nil && person.addressBook != self) [NSException raise:NSInvalidArgumentException format:@"Person has already been added to another addressbook."];
    
    __block BOOL result = NO;
    __block CFErrorRef cfError = NULL;
    
    rh_dispatch_sync_for_addressbook(self, ^{
        result = ABAddressBookAddRecord(_addressBookRef, person.recordRef, &cfError);
    });
    
    if (!result){
        if (error && cfError) *error = (NSError*)ARCBridgingRelease(CFRetain(cfError));
        if (cfError) CFRelease(cfError);
    }
    return result;
}


#pragma mark - add groups
-(RHGroup*)newGroupInDefaultSource{
    RHGroup *newGroup = [RHGroup newGroupInSource:[self defaultSource]];
    [self addGroup:newGroup];
    return newGroup;
}

-(RHGroup*)newGroupInSource:(RHSource*)source{
    
    //make sure the passed source is actually associated with self
    if (self != source.addressBook) [NSException raise:NSInvalidArgumentException format:@"Error: RHSource object does not belong to this addressbook instance."];
    
    RHGroup *newGroup = [RHGroup newGroupInSource:source];
    [self addGroup:newGroup];
    return newGroup;
}

-(BOOL)addGroup:(RHGroup *)group{
    NSError *error = nil;
    BOOL result = [self addGroup:group error:&error];
    if (!result) {
        RHErrorLog(@"RHAddressBook: Error adding group: %@", error);
    }
    return result;
}

-(BOOL)addGroup:(RHGroup *)group error:(NSError**)error{
    if (!group){
        RHErrorLog(@"Error: Unable to add a nil RHGroup to the AddressBook.");
        return NO;
    }
    
    //check to make sure group has not already been added to another addressbook, if so bail;
    if (group.addressBook != nil && group.addressBook != self) [NSException raise:NSInvalidArgumentException format:@"Group has already been added to another addressbook."];
    
    __block BOOL result = NO;
    __block CFErrorRef cfError = NULL;
    
    rh_dispatch_sync_for_addressbook(self, ^{
        result = ABAddressBookAddRecord(_addressBookRef, group.recordRef, &cfError);
    });
    
    if (!result){
        if (error && cfError) *error = (NSError*)ARCBridgingRelease(CFRetain(cfError));
        if (cfError) CFRelease(cfError);
    }
    return result;
}


#if __IPHONE_OS_VERSION_MAX_ALLOWED >= 50000

#pragma mark - add from vCard (iOS5+)
-(NSArray*)addPeopleFromVCardRepresentationToDefaultSource:(NSData*)representation{
    return [self addPeopleFromVCardRepresentation:representation toSource:[self defaultSource]];
}

-(NSArray*)addPeopleFromVCardRepresentation:(NSData*)representation toSource:(RHSource*)source{
    if (!ABPersonCreatePeopleInSourceWithVCardRepresentation) return nil; //availability check

    NSMutableArray *newPeople = [NSMutableArray array];

    rh_dispatch_sync_for_addressbook(self, ^{

        CFArrayRef peopleRefs = ABPersonCreatePeopleInSourceWithVCardRepresentation(source.recordRef, (__bridge CFDataRef)representation);

        if (peopleRefs){
            for (CFIndex i = 0; i < CFArrayGetCount(peopleRefs); i++) {
                ABRecordRef personRef = CFArrayGetValueAtIndex(peopleRefs, i);
                if (personRef){
                    BOOL success = ABAddressBookAddRecord(_addressBookRef, personRef, NULL);

                    if (success){
                        RHPerson *person = arc_autorelease([[RHPerson alloc] initWithAddressBook:self recordRef:personRef]);
                        if (person)[newPeople addObject:person];
                    }
                }
            }
            CFRelease(peopleRefs);
        }
    });
    return [NSArray arrayWithArray:newPeople];
}

-(NSData*)vCardRepresentationForPeople:(NSArray*)people{
    if (!ABPersonCreateVCardRepresentationWithPeople) return nil; //availability check

    NSData *result = nil;
    
    CFMutableArrayRef refs = CFArrayCreateMutable(NULL, 0, NULL);
    if (refs){

        for (RHPerson *person in people) {
            CFArrayAppendValue(refs, person.recordRef);
        }
        
        result = (__bridge_transfer NSData*)ABPersonCreateVCardRepresentationWithPeople(refs);
        
        CFRelease(refs);
    }
    return arc_autorelease(result);
}

#endif //end iOS5+


#pragma mark - remove
-(BOOL)removePerson:(RHPerson*)person{
    NSError *error = nil;
    BOOL result = [self removePerson:person error:&error];
    if (!result) {
        RHErrorLog(@"RHAddressBook: Error removing person: %@", error);
    }
    return result;
}

-(BOOL)removePerson:(RHPerson*)person error:(NSError**)error{
    if (!person){
        RHErrorLog(@"Error: Unable to remove a nil RHPerson from the AddressBook.");
        return NO;
    }
    
    //need to make sure it is actually part of the current addressbook
    if (person.addressBook != self) [NSException raise:NSInvalidArgumentException format:@"Person does not belong to this addressbook instance."];
    
    __block BOOL result = YES;
    __block CFErrorRef cfError = NULL;
    
    
    rh_dispatch_sync_for_addressbook(self, ^{
        result = ABAddressBookRemoveRecord(_addressBookRef, person.recordRef, &cfError);
    });
    
    if (!result){
        if (error && cfError) *error = (NSError*)ARCBridgingRelease(CFRetain(cfError));
        if (cfError) CFRelease(cfError);
    }
    return result;
}

-(BOOL)removeGroup:(RHGroup*)group{
    NSError *error = nil;
    BOOL result = [self removeGroup:group error:&error];
    if (!result) {
        RHErrorLog(@"RHAddressBook: Error removing group: %@", error);
    }
    return result;
}

-(BOOL)removeGroup:(RHGroup*)group error:(NSError**)error{
    if (!group){
        RHErrorLog(@"Error: Unable to remove a nil RHGroup from the AddressBook.");
        return NO;
    }
    
    //make sure it is actually part of the current addressbook
    if (group.addressBook != self) [NSException raise:NSInvalidArgumentException format:@"Group does not belong to this addressbook instance."];

    __block BOOL result = YES;
    __block CFErrorRef cfError = NULL;
    
    rh_dispatch_sync_for_addressbook(self, ^{
        result = ABAddressBookRemoveRecord(_addressBookRef, group.recordRef, &cfError);
    });

    if (!result){
        if (error && cfError) *error = (NSError*)ARCBridgingRelease(CFRetain(cfError));
        if (cfError) CFRelease(cfError);
    }
    return result;
}


#pragma mark - save
-(BOOL)save{
    NSError *error = nil;
    BOOL result = [self saveWithError:&error];
    if (!result) {
        RHErrorLog(@"RHAddressBook: Error saving: %@", error);
    }
    return result;
}

//renamed method shim
-(BOOL)save:(NSError**)error{
    RHErrorLog(@"RHAddressBook: The save: method has been renamed to saveWithError: You should update your sources appropriately.");
    return [self saveWithError:error];
}

-(BOOL)saveWithError:(NSError**)error{
    __block BOOL result = YES;
    __block CFErrorRef cfError = NULL;
    
    rh_dispatch_sync_for_addressbook(self, ^{
        if ([self hasUnsavedChanges]) {
            result = ABAddressBookSave(_addressBookRef, &cfError);
        }
    });
    if (!result){
        if (error && cfError) *error = (NSError*)ARCBridgingRelease(CFRetain(cfError));
        if (cfError) CFRelease(cfError);
    }

#if USE_PERSON_ID_MAP
    [self rebuildPersonIDToRecordMap:YES];
#endif

    return result;
}

-(BOOL)hasUnsavedChanges{
    __block BOOL result;
    rh_dispatch_sync_for_addressbook(self, ^{
        result = ABAddressBookHasUnsavedChanges(_addressBookRef);
    });
    
    return result;
}

-(void)revert{
    rh_dispatch_sync_for_addressbook(self, ^{
        ABAddressBookRevert(_addressBookRef);
    });
}

-(void)addressBookExternallyChanged:(NSNotification*)notification{
    //notification on external changes. (revert if no local changes so always up-to-date)
    if (![self hasUnsavedChanges]){
        [self revert];
    } else {
        RHLog(@"Not auto-reverting on notification of external address book changes as we have unsaved local changes.");
    }

}


#if USE_PERSON_ID_MAP

-(void)rebuildPersonIDToRecordMap:(BOOL)waitUntilDone{
    dispatch_block_t rebuildBlock = ^{
        CFDictionaryRemoveAllValues(_personIDToRecordMap);
        
        for (RHPerson *person in _people) {
            if (person.recordID != kABRecordInvalidID){
                //add the person record to the id map
                CFDictionarySetValue(_personIDToRecordMap, (__bridge const void *)([NSNumber numberWithInt:person.recordID]), (__bridge const void *)(person));
            }
        }
    };
    
    if (waitUntilDone){
        rh_dispatch_sync_for_addressbook(self, rebuildBlock);
    } else {
        dispatch_async(_addressBookQueue, rebuildBlock);
    }
}

#endif

#pragma mark - prefs
+(ABPersonSortOrdering)sortOrdering{
    return ABPersonGetSortOrdering();
}
+(BOOL)orderByFirstName{
    return [RHAddressBook sortOrdering] == kABPersonSortByFirstName;
}
+(BOOL)orderByLastName{
    return [RHAddressBook sortOrdering] == kABPersonSortByLastName;
}

+(ABPersonCompositeNameFormat)compositeNameFormat{
#if __IPHONE_OS_VERSION_MAX_ALLOWED >= 70000
    if (ABPersonGetCompositeNameFormatForRecord != NULL){
        return ABPersonGetCompositeNameFormatForRecord(NULL);
    } else {
#endif //end iOS7+
        
#pragma clang diagnostic push
#pragma clang diagnostic ignored "-Wdeprecated-declarations"
        return ABPersonGetCompositeNameFormat();
#pragma clang diagnostic pop
        
#if __IPHONE_OS_VERSION_MAX_ALLOWED >= 70000
    }
#endif //end iOS7+
    
}

+(BOOL)compositeNameFormatFirstNameFirst{
    return [RHAddressBook compositeNameFormat] == kABPersonCompositeNameFormatFirstNameFirst;
}
+(BOOL)compositeNameFormatLastNameFirst{
    return [RHAddressBook compositeNameFormat] == kABPersonCompositeNameFormatLastNameFirst;
}

#if RH_AB_INCLUDE_GEOCODING
+(BOOL)isGeocodingSupported{
    return [RHAddressBookSharedServices isGeocodingSupported];
}

#if __IPHONE_OS_VERSION_MAX_ALLOWED >= 50000

#pragma mark - geocoding (iOS5+)
//cache
+(BOOL)isPreemptiveGeocodingEnabled{
    return [RHAddressBookSharedServices isPreemptiveGeocodingEnabled];
}

+(void)setPreemptiveGeocodingEnabled:(BOOL)enabled{
    [RHAddressBookSharedServices setPreemptiveGeocodingEnabled:enabled];
}
-(float)preemptiveGeocodingProgress{
    return [_sharedServices preemptiveGeocodingProgress];
}

//forward
-(CLPlacemark*)placemarkForPerson:(RHPerson*)person addressID:(ABMultiValueIdentifier)addressID{
    return [_sharedServices placemarkForPersonID:person.recordID addressID:addressID];
}

-(CLLocation*)locationForPerson:(RHPerson*)person addressID:(ABMultiValueIdentifier)addressID{
    return [_sharedServices locationForPersonID:person.recordID addressID:addressID];
}

//reverse geo
-(NSArray*)peopleWithinDistance:(double)distance ofLocation:(CLLocation*)location{
    NSArray *results = [_sharedServices geoResultsWithinDistance:distance ofLocation:location];
    NSMutableArray *array = [NSMutableArray array];
    if (results){
        rh_dispatch_sync_for_addressbook(self, ^{
            for (RHAddressBookGeoResult *result in results) {
                RHPerson *person = [self personForABRecordID:result.personID];
                if (person) [array addObject:person];
            }
        });
    }
    return [NSArray arrayWithArray:array];
}

-(RHPerson*)personClosestToLocation:(CLLocation*)location{
    RHAddressBookGeoResult *result = [_sharedServices geoResultClosestToLocation:location];
    __block RHPerson *person = nil;
    if (result){
        rh_dispatch_sync_for_addressbook(self, ^{
            person = arc_retain([self personForABRecordID:result.personID]);
        });
    }
    return arc_autorelease(person);
    
}

-(RHPerson*)personClosestToLocation:(CLLocation*)location distanceOut:(double*)distanceOut{
    RHAddressBookGeoResult *result = [_sharedServices geoResultClosestToLocation:location distanceOut:distanceOut];
    __block RHPerson *person = nil;
    if (result){
        rh_dispatch_sync_for_addressbook(self, ^{
            person = arc_retain([self personForABRecordID:result.personID]);
        });
    }
    return arc_autorelease(person);
}

#endif //end iOS5+

#endif //end Geocoding


#pragma mark - private

//used to implement the weak linking cache 
-(void)_recordCheckIn:(RHRecord*)record{
    if (!record) return;

    record = arc_retain(record); //keep it around for a while

    rh_dispatch_sync_for_addressbook(self, ^{

#if USE_REF_MAP
        //add it to the record Ref map
        CFDictionarySetValue(_refToRecordMap, record.recordRef, (__bridge const void *)(record));
#endif

#if USE_PERSON_ID_MAP
        if ([record isKindOfClass:[RHPerson class]] && record.recordID != kABRecordInvalidID){
            //add the person record to the id map
            CFDictionarySetValue(_personIDToRecordMap, (__bridge const void *)([NSNumber numberWithInt:record.recordID]), (__bridge const void *)(record));
        }
#endif

        //if person, add to _people
        if ([record isKindOfClass:[RHPerson class]]){
            [_people addObject:record];
            return;
        }

        //if group, add to _groups
        if ([record isKindOfClass:[RHGroup class]]){
            [_groups addObject:record];
            return;
        }

        //if source, add to _sources
        if ([record isKindOfClass:[RHSource class]]){
            [_sources addObject:record];
            return;
        }

    });
    
    arc_release(record);
}

-(void)_recordCheckOut:(RHRecord*)record{
    //called from inside records dealloc method, so not safe to use any instance variables implemented below RHRecord.
    if (!record) return;
    
    __unsafe_unretained __block RHRecord *_safeRecord = record;
    
    rh_dispatch_sync_for_addressbook(self, ^{
        
#if USE_REF_MAP
        //remove it from the map
        CFDictionaryRemoveValue(_refToRecordMap, _safeRecord.recordRef);
#endif
      
#if USE_PERSON_ID_MAP
        if ([_safeRecord isKindOfClass:[RHPerson class]]){
            //remove it from the id map
            CFDictionaryRemoveValue(_personIDToRecordMap, (__bridge const void *)([NSNumber numberWithInt:_safeRecord.recordID]));
        }
#endif

        //if person, remove from _people
        if ([_safeRecord isKindOfClass:[RHPerson class]]){
            CFSetRemoveValue((CFMutableSetRef)_people, (__bridge const void *)(_safeRecord));
            return;
        }

        //if group, remove from _groups
        if ([_safeRecord isKindOfClass:[RHGroup class]]){
            CFSetRemoveValue((CFMutableSetRef)_groups, (__bridge const void *)(_safeRecord));
            return;
        }

        //if source, remove from _sources
        if ([_safeRecord isKindOfClass:[RHSource class]]){
            CFSetRemoveValue((CFMutableSetRef)_sources, (__bridge const void *)(_safeRecord));
            return;
        }

    });
    
}

@end<|MERGE_RESOLUTION|>--- conflicted
+++ resolved
@@ -183,18 +183,12 @@
         } else {
 #endif //end iOS6+
             
-<<<<<<< HEAD
 #pragma clang diagnostic push
 #pragma clang diagnostic ignored "-Wdeprecated-declarations"
-            [_addressBookThread rh_performBlock:^{
-                _addressBookRef = ABAddressBookCreate();
-            }];
-#pragma clang diagnostic pop
-=======
             rh_dispatch_sync_for_addressbook(self, ^{
                 _addressBookRef = ABAddressBookCreate();
             });
->>>>>>> 79265c49
+#pragma clang diagnostic pop
             
 #if __IPHONE_OS_VERSION_MAX_ALLOWED >= 60000
         }
